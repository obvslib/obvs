--- conflicted
+++ resolved
@@ -3,16 +3,12 @@
 import plotly.graph_objects as go
 
 
-<<<<<<< HEAD
-def create_heatmap(model_1_layers, model_2_layers, values, title="Layer by Layer Comparison between Two Models") -> go.Figure:
-=======
 def create_heatmap(
     source_layers,
     target_layers,
     values,
     title="Layer by Layer Comparison between Two Models",
 ) -> go.Figure:
->>>>>>> 253f9e3f
     """
     Create a heatmap of the values between the layers of two models.
 
