from __future__ import annotations

import plotly.graph_objects as go


def create_heatmap(
    x_data: list[str | int | float],
    y_data: list[str | int | float],
    values: list[float],
    title: str = "",
    cell_annotations: list[str] = None,
    x_label: str = "",
    y_label: str = "",
) -> go.Figure:
    """
    Create a heatmap with annotated cells. Set the x_ticks, y_ticks and title accordingly.

    Args:
        x_data (list): Data on the x-axis of the heatmap.
        y_data (list): Data on the y-axis of the heatmap.
        values (list): Cell values for the heatmap. Should have shape (nxn)
        title (str): Title for the plot, default = ''
        cell_annotations (list): Text printed inside the cells.
            If given, should have shape (nxn), default = None
        x_label (str): Label for the x-axis, default = ''
        y_label (str): Label for the yaxis, default = ''
    Returns:
        go.Figure: The heatmap figure.
    """

    # x_data and y_data is treated categorical in plotly heatmaps, if the lists contain
    # duplicates, these will be removed -> prevent this
    x_categories = {val: i for i, val in enumerate(x_data)}
    x_numeric = [x_categories[val] for val in x_data]

    y_categories = {val: i for i, val in enumerate(y_data)}
    y_numeric = [y_categories[val] for val in y_data]

<<<<<<< HEAD
    # Ensure the outer list of values matches the length of y_data
    assert len(values) == len(y_data), "Length of values must match length of y_data"
    for row in values:
        assert len(row) == len(x_data), "Each row in values must match the length of x_data"

    # Use ordered indexing to accommodate non-unique labels
    x_ticks = list(range(len(x_data)))
    y_ticks = list(range(len(y_data)))

    fig = go.Figure(data=go.Heatmap(
        z=values,
        x=x_ticks,
        y=y_ticks,
        hoverongaps=False,
        text=cell_annotations,
        texttemplate="%{text}",
        textfont={"size": 20},
        colorscale='Viridis'))
=======
    fig = go.Figure(
        data=go.Heatmap(
            z=values,
            x=x_numeric,
            y=y_numeric,
            hoverongaps=False,
            text=cell_annotations,
            texttemplate="%{text}",
            textfont={"size": 20},
            colorscale="Viridis",
        ),
    )
>>>>>>> be965271

    fig.update_layout(
        title=title,
        xaxis=dict(
            title=x_label,
            tickfont=dict(size=16),
            titlefont=dict(size=18),
            tickangle=-45,
<<<<<<< HEAD
            tickvals=x_ticks,
            ticktext=x_data,
=======
            tickvals=list(x_categories.values()),
            ticktext=list(x_categories.keys()),
>>>>>>> be965271
        ),
        yaxis=dict(
            title=y_label,
            tickfont=dict(size=16),
            titlefont=dict(size=18),
<<<<<<< HEAD
            tickvals=y_ticks,
            ticktext=y_data,
=======
            tickvals=list(y_categories.values()),
            ticktext=list(y_categories.keys()),
>>>>>>> be965271
        ),
        titlefont=dict(size=20),
    )

    return fig


def plot_surprisal(layers, values, std=None, title="Surprisal") -> go.Figure:
    """
    Create a line plot of the surprisal values.

    Args:
        surprisal_values (list): The surprisal values.
        layers (list): The layers.
        title (str, optional): The title of the plot. Defaults to "Surprisal".

    Returns:
        go.Figure: The bar plot figure.
    """
    if not isinstance(layers, list):
        layers = list(layers)

    # Create the scatter plot
    fig = go.Figure(
        data=go.Scatter(
            x=layers,
            y=values,
            mode="lines+markers",
        ),
    )

    # If there are standard deviation values, add them to the plot
    if std is not None:
        fig.add_trace(
            go.Scatter(
                x=layers,
                y=values + std,
                mode="lines",
                line=dict(width=0),
                showlegend=False,
            ),
        )
        fig.add_trace(
            go.Scatter(
                x=layers,
                y=values - std,
                mode="lines",
                fill="tonexty",
                fillcolor="rgba(0,100,80,0.2)",
                line=dict(width=0),
                showlegend=False,
            ),
        )

    # Pin the y-axis range to 0-15
    fig.update_yaxes(range=[0, 17])

    # Update the layout of the figure
    fig.update_layout(
        title=title,
        xaxis_title="Layers",
        yaxis_title="Surprisal",
    )

    return fig<|MERGE_RESOLUTION|>--- conflicted
+++ resolved
@@ -36,7 +36,6 @@
     y_categories = {val: i for i, val in enumerate(y_data)}
     y_numeric = [y_categories[val] for val in y_data]
 
-<<<<<<< HEAD
     # Ensure the outer list of values matches the length of y_data
     assert len(values) == len(y_data), "Length of values must match length of y_data"
     for row in values:
@@ -55,20 +54,6 @@
         texttemplate="%{text}",
         textfont={"size": 20},
         colorscale='Viridis'))
-=======
-    fig = go.Figure(
-        data=go.Heatmap(
-            z=values,
-            x=x_numeric,
-            y=y_numeric,
-            hoverongaps=False,
-            text=cell_annotations,
-            texttemplate="%{text}",
-            textfont={"size": 20},
-            colorscale="Viridis",
-        ),
-    )
->>>>>>> be965271
 
     fig.update_layout(
         title=title,
@@ -77,25 +62,15 @@
             tickfont=dict(size=16),
             titlefont=dict(size=18),
             tickangle=-45,
-<<<<<<< HEAD
             tickvals=x_ticks,
             ticktext=x_data,
-=======
-            tickvals=list(x_categories.values()),
-            ticktext=list(x_categories.keys()),
->>>>>>> be965271
         ),
         yaxis=dict(
             title=y_label,
             tickfont=dict(size=16),
             titlefont=dict(size=18),
-<<<<<<< HEAD
             tickvals=y_ticks,
             ticktext=y_data,
-=======
-            tickvals=list(y_categories.values()),
-            ticktext=list(y_categories.keys()),
->>>>>>> be965271
         ),
         titlefont=dict(size=20),
     )
