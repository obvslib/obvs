--- conflicted
+++ resolved
@@ -3,11 +3,7 @@
 ###########
 [tool.poetry]
 name = "obvs"
-<<<<<<< HEAD
-version = "0.1.5"
-=======
 version = "0.0.1"
->>>>>>> 253f9e3f
 description = "Making Transformers Obvious"
 authors = ["Jamie Coombes <jamie@example.com>"]
 license = "UNLICENSED"
@@ -31,7 +27,6 @@
 plotly = "^5.18.0"
 typer = "^0.9.0"
 kaleido = "0.2.1"
-modal = "^0.58.81"
 
 [tool.poetry.dev-dependencies]
 # Everything below here is alphabetically sorted
